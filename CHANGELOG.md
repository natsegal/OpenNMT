--- conflicted
+++ resolved
@@ -10,18 +10,13 @@
 
 ### Fixes and improvements
 
-<<<<<<< HEAD
 * Fix beam-size 1 broken with lexical constraints
-=======
-* Integrate hooks with rest translation server
-* Fix integration of hook with `learn_bpe` (#456)
 
 ## [v0.9.7](https://github.com/OpenNMT/OpenNMT/releases/tag/v0.9.7) (2017-12-19)
 
 ### Fixes and improvements
 
 * Fix detokenization when replaced target tokens contain spaces
->>>>>>> eef498d1
 
 ## [v0.9.6](https://github.com/OpenNMT/OpenNMT/releases/tag/v0.9.6) (2017-12-11)
 
