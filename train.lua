require('./lib/utils')
require('./lib/train')
require('./lib/onmt')

local path = require('pl.path')

local constants = require('lib.constants')
local Data = require('lib.data')
local Models = require('lib.models')

local cmd = torch.CmdLine()

cmd:text("")
cmd:text("**train.lua**")
cmd:text("")

cmd:option('-config', '', [[Read options from this file]])

cmd:text("")
cmd:text("**Data options**")
cmd:text("")

cmd:option('-data', '', [[Path to the training *-train.t7 file from preprocess.lua]])
cmd:option('-save_file', '', [[Savefile name (model will be saved as
                                             savefile_epochX_PPL.t7 where X is the X-th epoch and PPL is
                                             the validation perplexity]])
cmd:option('-train_from', '', [[If training from a checkpoint then this is the path to the pretrained model.]])
cmd:option('-continue', false, [[If training from a checkpoint, whether to continue the training in the same configuration or not.]])

cmd:text("")
cmd:text("**Model options**")
cmd:text("")

cmd:option('-num_layers', 2, [[Number of layers in the LSTM encoder/decoder]])
cmd:option('-rnn_size', 500, [[Size of LSTM hidden states]])
cmd:option('-word_vec_size', 500, [[Word embedding sizes]])
cmd:option('-feat_vec_exponent', 0.7, [[If the feature takes N values, then the
                                      embedding dimension will be set to N^exponent]])
cmd:option('-input_feed', 1, [[Feed the context vector at each time step as additional input (via concatenation with the word embeddings) to the decoder.]])
cmd:option('-brnn', false, [[Use a bidirectional encoder]])
cmd:option('-brnn_merge', 'sum', [[Merge action for the bidirectional hidden states: concat or sum]])

cmd:text("")
cmd:text("**Optimization options**")
cmd:text("")

cmd:option('-max_batch_size', 64, [[Maximum batch size]])
cmd:option('-epochs', 13, [[Number of training epochs]])
cmd:option('-start_epoch', 1, [[If loading from a checkpoint, the epoch from which to start]])
cmd:option('-start_iteration', 1, [[If loading from a checkpoint, the iteration from which to start]])
cmd:option('-param_init', 0.1, [[Parameters are initialized over uniform distribution with support (-param_init, param_init)]])
cmd:option('-optim', 'sgd', [[Optimization method. Possible options are: sgd, adagrad, adadelta, adam]])
cmd:option('-learning_rate', 1, [[Starting learning rate. If adagrad/adadelta/adam is used,
                                then this is the global learning rate. Recommended settings: sgd =1,
                                adagrad = 0.1, adadelta = 1, adam = 0.1]])
cmd:option('-max_grad_norm', 5, [[If the norm of the gradient vector exceeds this renormalize it to have the norm equal to max_grad_norm]])
cmd:option('-dropout', 0.3, [[Dropout probability. Dropout is applied between vertical LSTM stacks.]])
cmd:option('-lr_decay', 0.5, [[Decay learning rate by this much if (i) perplexity does not decrease
                             on the validation set or (ii) epoch has gone past the start_decay_at_limit]])
cmd:option('-start_decay_at', 9, [[Start decay after this epoch]])
cmd:option('-curriculum', 0, [[For this many epochs, order the minibatches based on source
                             sequence length. Sometimes setting this to 1 will increase convergence speed.]])
cmd:option('-pre_word_vecs_enc', '', [[If a valid path is specified, then this will load
                                     pretrained word embeddings on the encoder side.
                                     See README for specific formatting instructions.]])
cmd:option('-pre_word_vecs_dec', '', [[If a valid path is specified, then this will load
                                     pretrained word embeddings on the decoder side.
                                     See README for specific formatting instructions.]])
cmd:option('-fix_word_vecs_enc', false, [[Fix word embeddings on the encoder side]])
cmd:option('-fix_word_vecs_dec', false, [[Fix word embeddings on the decoder side]])

cmd:text("")
cmd:text("**Other options**")
cmd:text("")

-- GPU
cmd:option('-gpuid', -1, [[Which gpu to use (1-indexed). < 1 = use CPU]])
cmd:option('-nparallel', 1, [[When using GPUs, how many batches to execute in parallel.
                            Note: this will technically change the final batch size to max_batch_size*nparallel.]])
cmd:option('-no_nccl', false, [[Disable usage of nccl in parallel mode.]])
cmd:option('-disable_mem_optimization', false, [[Disable sharing internal of internal buffers between clones - which is in general safe,
                                                except if you want to look inside clones for visualization purpose for instance.]])

-- bookkeeping
cmd:option('-save_every', 0, [[Save intermediate models every this many iterations within an epoch.
                             If = 0, will not save models within an epoch. ]])
cmd:option('-print_every', 50, [[Print stats every this many iterations within an epoch.]])
cmd:option('-seed', 3435, [[Seed for random initialization]])
cmd:option('-no_log', false, [[By default, a log file save_file.log is created during training giving time, ppl, and free memory at each
                             epoch. Use this flag to disable.]])

local opt = cmd:parse(arg)

local function get_nets(model)
  local nets = {}

  if opt.brnn then
    nets.encoder = model.encoder.fwd.network
    nets.encoder_bwd = model.encoder.bwd.network
  else
    nets.encoder = model.encoder.network
  end

  nets.decoder = model.decoder.network
  nets.generator = model.decoder.generator

  return nets
end

local function init_params(nets, verbose)
  local num_params = 0
  local params = {}
  local grad_params = {}

  if verbose then
    print('Initializing parameters...')
  end

  for _, net in pairs(nets) do
    local p, gp = net:getParameters()

    if opt.train_from:len() == 0 then
      p:uniform(-opt.param_init, opt.param_init)
    end

    num_params = num_params + p:size(1)
    table.insert(params, p)
    table.insert(grad_params, gp)
  end

  if verbose then
    print(" * number of parameters: " .. num_params)
  end

  return params, grad_params
end

local function build_criterion(vocab_size, features)
  local criterion = nn.ParallelCriterion(false)

  local function add_nll_criterion(size)
    -- Ignores padding value.
    local w = torch.ones(size)
    w[constants.PAD] = 0

    local nll = nn.ClassNLLCriterion(w)

    -- Let the training code manage loss normalization.
    nll.sizeAverage = false
    criterion:add(nll)
  end

  add_nll_criterion(vocab_size)

  for j = 1, #features do
    add_nll_criterion(#features[j])
  end

  return criterion
end

local function eval(model, criterion, data)
  local loss = 0
  local total = 0

  model.encoder:evaluate()
  model.decoder:evaluate()

  for i = 1, #data do
    local batch = utils.Cuda.convert(data:get_batch(i))
    local encoder_states, context = model.encoder:forward(batch)
    loss = loss + model.decoder:compute_loss(batch, encoder_states, context, criterion)
    total = total + batch.target_non_zeros
  end

  model.encoder:training()
  model.decoder:training()

  return math.exp(loss / total)
end

local function train_model(model, train_data, valid_data, dataset, info, log)
  local params, grad_params = {}, {}
  local criterion

<<<<<<< HEAD
  local optim = train.Optim.new({
    method = opt.optim,
    num_models = #params,
    learning_rate = opt.learning_rate,
    lr_decay = opt.lr_decay,
    start_decay_at = opt.start_decay_at,
    optim_states = opt.optim_states
  })

  local checkpoint = train.Checkpoint.new(opt, model, optim, dataset)

=======
>>>>>>> 9e46d60c
  utils.Parallel.launch(nil, function(idx)
    -- Only logs information of the first thread.
    local verbose = idx == 1

    local nets = get_nets(_G.model)
    _G.params, _G.grad_params = init_params(nets, verbose)
    for _, mod in pairs(_G.model) do
      mod:training()
    end

    -- define criterion of each GPU
    _G.criterion = utils.Cuda.convert(build_criterion(#dataset.dicts.targ.words,
                                                      dataset.dicts.targ.features))

    -- optimize memory of the first clone
    if not opt.disable_mem_optimization then
      local batch = utils.Cuda.convert(train_data:get_batch(1))
      batch.total_size = batch.size
      utils.Memory.optimize(_G.model, _G.criterion, batch, verbose)
    end

    return idx, _G.criterion, _G.params, _G.grad_params
  end, function(idx, thecriterion, theparams, thegrad_params)
    if idx == 1 then criterion = thecriterion end
    params[idx] = theparams
    grad_params[idx] = thegrad_params
  end)

  local optim = train.Optim.new({
    method = opt.optim,
    num_models = #params[1],
    learning_rate = opt.learning_rate,
    lr_decay = opt.lr_decay,
    start_decay_at = opt.start_decay_at,
    optim_states = opt.optim_states
  })

  local checkpoint = train.Checkpoint.new(opt, get_nets(model), optim, dataset)

  local function train_epoch(epoch)
    local epoch_state
    local batch_order

    local start_i = opt.start_iteration
    local num_iterations = math.ceil(#train_data / utils.Parallel.count)

    if start_i > 1 and info ~= nil then
      epoch_state = train.EpochState.new(epoch, num_iterations, optim:get_learning_rate(), info.epoch_status)
      batch_order = info.batch_order
    else
      epoch_state = train.EpochState.new(epoch, num_iterations, optim:get_learning_rate())
      -- shuffle mini batch order
      batch_order = torch.randperm(#train_data)
    end

    opt.start_iteration = 1
    local iter = 1

    for i = start_i, #train_data, utils.Parallel.count do
      local batches = {}
      local total_size = 0

      for j = 1, math.min(utils.Parallel.count, #train_data-i+1) do
        local batch_idx = batch_order[i+j-1]
        if epoch <= opt.curriculum then
          batch_idx = i+j-1
        end
        table.insert(batches, train_data:get_batch(batch_idx))
        total_size = total_size + batches[#batches].size
      end

      local losses = {}

      utils.Parallel.launch(nil, function(idx)
        _G.batch = batches[idx]
        if _G.batch == nil then
          return idx, 0
        end

        -- send batch data to GPU
        utils.Cuda.convert(_G.batch)
        _G.batch.total_size = total_size

        optim:zero_grad(_G.grad_params)

        local enc_states, context = _G.model.encoder:forward(_G.batch)
        local dec_outputs = _G.model.decoder:forward(_G.batch, enc_states, context)

        local enc_grad_states_out, grad_context, loss = _G.model.decoder:backward(_G.batch, dec_outputs, _G.criterion)
        _G.model.encoder:backward(_G.batch, enc_grad_states_out, grad_context)
        return idx, loss
      end,
      function(idx, loss) losses[idx]=loss end)

      -- accumulate the gradients from the different parallel threads
      utils.Parallel.accGradParams(grad_params, batches)

      -- update the parameters
      optim:update_params(params[1], grad_params[1], opt.max_grad_norm)

      -- sync the paramaters with the different parallel threads
      utils.Parallel.syncParams(params)

      epoch_state:update(batches, losses)

      if iter % opt.print_every == 0 then
        epoch_state:log(iter)
      end
      if opt.save_every > 0 and iter % opt.save_every == 0 then
        checkpoint:save_iteration(iter, epoch_state, batch_order)
      end
      iter = iter + 1
    end

    return epoch_state
  end

  for epoch = opt.start_epoch, opt.epochs do
    local epoch_state = train_epoch(epoch)

    local valid_ppl = eval(model, criterion, valid_data)
    print('Validation PPL: ' .. valid_ppl)

    if opt.optim == 'sgd' then
      optim:update_learning_rate(valid_ppl, epoch)
    end

    log:append({epoch, epoch_state:get_time(), epoch_state:get_train_ppl(), valid_ppl, epoch_state:get_min_freememory()})

    checkpoint:save_epoch(valid_ppl, epoch_state, optim)
  end
end


local function main()
  local required_options = {
    "data",
    "save_file"
  }

  utils.Opt.init(opt, required_options)
  utils.Cuda.init(opt)
  utils.Parallel.init(opt)

  local log = utils.Log.new(opt.save_file .. ".log", not opt.no_log)

  -- Create the data loader class.
  print('Loading data from ' .. opt.data .. '...')
  local dataset = torch.load(opt.data)

  local train_data = Data.new(dataset.train.src, dataset.train.targ)
  local valid_data = Data.new(dataset.valid.src, dataset.valid.targ)

  train_data:set_batch_size(opt.max_batch_size)
  valid_data:set_batch_size(opt.max_batch_size)

  print(string.format(' * vocabulary size: source = %d; target = %d',
                      #dataset.dicts.src.words, #dataset.dicts.targ.words))
  print(string.format(' * additional features: source = %d; target = %d',
                      #dataset.dicts.src.features, #dataset.dicts.targ.features))
  print(string.format(' * maximum sequence length: source = %d; target = %d',
                      train_data.max_source_length, train_data.max_target_length))
  print(string.format(' * number of training sentences: %d', #train_data.src))
  print(string.format(' * maximum batch size: %d', opt.max_batch_size * utils.Parallel.count))

  local checkpoint = {}

  if opt.train_from:len() > 0 then
    assert(path.exists(opt.train_from), 'checkpoint path invalid')

    print('Loading checkpoint ' .. opt.train_from .. '...')
    checkpoint = torch.load(opt.train_from)

    opt.num_layers = checkpoint.options.num_layers
    opt.rnn_size = checkpoint.options.rnn_size
    opt.brnn = checkpoint.options.brnn
    opt.brnn_merge = checkpoint.options.brnn_merge
    opt.input_feed = checkpoint.options.input_feed

    -- Resume training from checkpoint
    if opt.train_from:len() > 0 and opt.continue then
      opt.optim = checkpoint.options.optim
      opt.lr_decay = checkpoint.options.lr_decay
      opt.start_decay_at = checkpoint.options.start_decay_at
      opt.epochs = checkpoint.options.epochs
      opt.curriculum = checkpoint.options.curriculum

      opt.learning_rate = checkpoint.info.learning_rate
      opt.optim_states = checkpoint.info.optim_states
      opt.start_epoch = checkpoint.info.epoch
      opt.start_iteration = checkpoint.info.iteration

      print('Resuming training from epoch ' .. opt.start_epoch
              .. ' at iteration ' .. opt.start_iteration .. '...')
    end
    log:append({'--- restart from checkpoint: ',opt.train_from})
  else
    log:clear()
  end

  print('Building model...')

  local model

  utils.Parallel.launch(nil, function(idx)

    _G.model = {}

    if checkpoint.models then
      _G.model.encoder = Models.loadEncoder(checkpoint.models.encoder, idx > 1)
      _G.model.decoder = Models.loadDecoder(checkpoint.models.decoder, idx > 1)
    else
      _G.model.encoder = Models.buildEncoder(opt, dataset.dicts.src)
      _G.model.decoder = Models.buildDecoder(opt, dataset.dicts.targ)
    end

    for _, mod in pairs(_G.model) do
      utils.Cuda.convert(mod)
    end

    return idx, _G.model
  end, function(idx, themodel)
    if idx == 1 then
      model = themodel
    end
  end)

  train_model(model, train_data, valid_data, dataset, checkpoint.info, log)
end

main()<|MERGE_RESOLUTION|>--- conflicted
+++ resolved
@@ -183,20 +183,6 @@
   local params, grad_params = {}, {}
   local criterion
 
-<<<<<<< HEAD
-  local optim = train.Optim.new({
-    method = opt.optim,
-    num_models = #params,
-    learning_rate = opt.learning_rate,
-    lr_decay = opt.lr_decay,
-    start_decay_at = opt.start_decay_at,
-    optim_states = opt.optim_states
-  })
-
-  local checkpoint = train.Checkpoint.new(opt, model, optim, dataset)
-
-=======
->>>>>>> 9e46d60c
   utils.Parallel.launch(nil, function(idx)
     -- Only logs information of the first thread.
     local verbose = idx == 1
@@ -234,7 +220,7 @@
     optim_states = opt.optim_states
   })
 
-  local checkpoint = train.Checkpoint.new(opt, get_nets(model), optim, dataset)
+  local checkpoint = train.Checkpoint.new(opt, model, optim, dataset)
 
   local function train_epoch(epoch)
     local epoch_state
